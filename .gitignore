<<<<<<< HEAD
# Data files
data/raw/*
data/interim/*
data/processed/*
=======
# Virtual Environment
venv/
env/
ENV/
.env
.venv
>>>>>>> 6da90116

# Data files
data/
models/
reports/
*.csv
*.pkl
*.h5
*.npz

<<<<<<< HEAD
# Model files
*.pkl
models/*.pkl

# Generated plots
reports/figures/*.png
*.png

# But keep the directory structure with .gitkeep files
!data/raw/.gitkeep
!data/interim/.gitkeep
!data/processed/.gitkeep

# Python cache files
=======
# Python cache
>>>>>>> 6da90116
__pycache__/
*.py[cod]
*$py.class
.pytest_cache/
.coverage
htmlcov/

# Jupyter
.ipynb_checkpoints
notebooks/
*.ipynb

# IDE files
.idea/
.vscode/
*.code-workspace
*.swp
.DS_Store

# Build artifacts
*.egg-info/
dist/
build/<|MERGE_RESOLUTION|>--- conflicted
+++ resolved
@@ -1,27 +1,18 @@
-<<<<<<< HEAD
-# Data files
-data/raw/*
-data/interim/*
-data/processed/*
-=======
 # Virtual Environment
 venv/
 env/
 ENV/
 .env
 .venv
->>>>>>> 6da90116
 
 # Data files
-data/
-models/
-reports/
+data/raw/*
+data/interim/*
+data/processed/*
+
+# Ignore all CSV files regardless of location
 *.csv
-*.pkl
-*.h5
-*.npz
 
-<<<<<<< HEAD
 # Model files
 *.pkl
 models/*.pkl
@@ -35,10 +26,7 @@
 !data/interim/.gitkeep
 !data/processed/.gitkeep
 
-# Python cache files
-=======
 # Python cache
->>>>>>> 6da90116
 __pycache__/
 *.py[cod]
 *$py.class
