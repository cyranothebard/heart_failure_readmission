--- conflicted
+++ resolved
@@ -65,8 +65,6 @@
     --------
     X_train_processed, X_test_processed
     """
-<<<<<<< HEAD
-=======
     # First, remove days_until_readmission to prevent target leakage
     if 'days_until_readmission' in X_train.columns:
         print("Removing 'days_until_readmission' to avoid target leakage in readmission prediction")
@@ -75,7 +73,6 @@
     if 'days_until_readmission' in X_test.columns:
         X_test = X_test.drop('days_until_readmission', axis=1)
     
->>>>>>> 6da90116
     from sklearn.preprocessing import OneHotEncoder
     
     # Identify string columns
